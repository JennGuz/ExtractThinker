[tool.poetry]
name = "extract_thinker"
<<<<<<< HEAD
version = "0.0.5"
=======
version = "0.0.4"
>>>>>>> e21bb828
description = "Library to extract data from files and documents agnositicaly using LLMs"
authors = ["Júlio Almeida <enoch3712@gmail.com>"]
readme = "README.md"

[tool.poetry.dependencies]
python = "^3.9"
pydantic = "^2.7.0"
litellm = "^1.35.20"
pytesseract = "^0.3.10"
pillow = "^10.3.0"
python-docx = "^1.1.0"
xlrd = "^2.0.1"
pypdfium2 = "^4.29.0"
instructor = "^1.2.2"
python-dotenv = "^1.0.1"
cachetools = "^5.3.3"
pyyaml = "^6.0.1"
tiktoken = "^0.6.0"
openpyxl = "^3.1.2"
pypdf2 = "^3.0.1"
azure-ai-formrecognizer = "^3.3.3"

[tool.poetry.dev-dependencies]
flake8 = "^3.9.2"
black = "^21.9b0"

[tool.poetry.group.dev.dependencies]
pytest = "^8.2.0"

[build-system]
requires = ["poetry-core"]
build-backend = "poetry.core.masonry.api"<|MERGE_RESOLUTION|>--- conflicted
+++ resolved
@@ -1,10 +1,6 @@
 [tool.poetry]
 name = "extract_thinker"
-<<<<<<< HEAD
 version = "0.0.5"
-=======
-version = "0.0.4"
->>>>>>> e21bb828
 description = "Library to extract data from files and documents agnositicaly using LLMs"
 authors = ["Júlio Almeida <enoch3712@gmail.com>"]
 readme = "README.md"
